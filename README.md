# Event sourcing.rs

It is an opinionated library used to achieve cqrs/es in Rust.

A set of example snippets can be found in the `example` folder.

## Install

Event Sourcing RS uses under the hood [`sqlx`].

[`sqlx`]: https://github.com/launchbadge/sqlx

```toml
# Cargo.toml
[dependencies]
# postgres database
esrs = { version = "0.6", features = ["postgres"] }
sqlx = { version = "0.6", features = ["postgres", "runtime-tokio-native-tls", "uuid", "json", "chrono"] }
```

<<<<<<< HEAD
## Tracing
A tracing span is produced every time a projector is used or a policy is applied to a given event.

## Run examples, tests and linting
=======
## Tests and linting
>>>>>>> fd7510c7

Start a Postgres instance.

```shell
docker run -p 5432:5432 --name postgres -e POSTGRES_PASSWORD=postgres -d postgres:11-alpine
```

Export DATABASE_URL environment variable with freshly new created database.

```shell
export DATABASE_URL=postgres://postgres:postgres@localhost:5432/postgres
```

Run tests.

```shell
cargo test --all-targets --all-features
```

Run linters.

```
cargo clippy --all-targets --all-features -- -W clippy::nursery
```

Finally eventually unset `DATABASE_URL` environment variable.

```shell
unset DATABASE_URL
```<|MERGE_RESOLUTION|>--- conflicted
+++ resolved
@@ -18,14 +18,11 @@
 sqlx = { version = "0.6", features = ["postgres", "runtime-tokio-native-tls", "uuid", "json", "chrono"] }
 ```
 
-<<<<<<< HEAD
 ## Tracing
+
 A tracing span is produced every time a projector is used or a policy is applied to a given event.
 
 ## Run examples, tests and linting
-=======
-## Tests and linting
->>>>>>> fd7510c7
 
 Start a Postgres instance.
 
