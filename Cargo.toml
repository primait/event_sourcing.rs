--- conflicted
+++ resolved
@@ -10,11 +10,7 @@
 [features]
 blocking = []
 async = ["sqlx", "async-std"]
-<<<<<<< HEAD
 postgresql = []
-=======
-postgres-store = []
->>>>>>> 058cf428
 
 [dependencies]
 # Serialization/Deserialization
