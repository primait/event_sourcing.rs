[package]
authors = ["Simone Cottini <cottini.simone@gmail.com>"]
categories = ["rust-patterns", "web-programming", "asynchronous", "data-structures"]
description = "A Prima.it-opinionated library to achieve cqrs/es"
edition = "2018"
keywords = ["architecture", "ddd", "event-sourcing", "cqrs", "es"]
license = "MIT OR Apache-2.0"
name = "esrs"
readme = "README.md"
repository = "https://github.com/primait/event_sourcing.rs"
rust-version = "1.58.0"
version = "0.11.0"

[package.metadata.docs.rs]
all-features = true

[workspace]
members = [
<<<<<<< HEAD
  "examples/aggregate_merging",
  "examples/crud_on_store",
  "examples/customize_persistence_flow",
  "examples/delete_aggregate",
  "examples/rebuild_strategies",
  "examples/simple_projection",
  "examples/simple_saga",
  "examples/simple_side_effect",
  "examples/locking_strategies",
=======
    "examples/aggregate_merging",
    "examples/crud_on_store",
    "examples/customize_persistence_flow",
    "examples/delete_aggregate",
    "examples/rebuild_strategies",
    "examples/simple_projection",
    "examples/simple_saga",
    "examples/simple_side_effect",
    "examples/locking_strategies",
>>>>>>> f2d9b27e
]

[features]
postgres = ["sqlx/postgres"]

[dependencies]
# Serialization/Deserialization
serde = {version = "1.0", features = ["derive"]}
serde_json = "1.0"
# Uuid generation
uuid = {version = "1.1", features = ["serde", "v4"]}
# Time esrs-core
chrono = { version = "0.4", features = ["serde"] }
# Build async trait
async-trait = "0.1.50"

# Self-referential structs (for PgStoreLockGuard)
ouroboros = "0.15"

# Sql library for async impl
sqlx = { version = "0.6.1", features = ["runtime-tokio-native-tls", "uuid", "json", "chrono"], optional = true }
# To stream over sqlx results
futures = "0.3"
tracing = "0.1"

[dev-dependencies]
tokio = { version = "1.6", features = ["full"] }<|MERGE_RESOLUTION|>--- conflicted
+++ resolved
@@ -16,7 +16,6 @@
 
 [workspace]
 members = [
-<<<<<<< HEAD
   "examples/aggregate_merging",
   "examples/crud_on_store",
   "examples/customize_persistence_flow",
@@ -26,17 +25,6 @@
   "examples/simple_saga",
   "examples/simple_side_effect",
   "examples/locking_strategies",
-=======
-    "examples/aggregate_merging",
-    "examples/crud_on_store",
-    "examples/customize_persistence_flow",
-    "examples/delete_aggregate",
-    "examples/rebuild_strategies",
-    "examples/simple_projection",
-    "examples/simple_saga",
-    "examples/simple_side_effect",
-    "examples/locking_strategies",
->>>>>>> f2d9b27e
 ]
 
 [features]
