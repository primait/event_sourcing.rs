--- conflicted
+++ resolved
@@ -41,15 +41,9 @@
 # Build async trait
 async-trait = "0.1.50"
 
-<<<<<<< HEAD
 # esrs macros
 esrs-macros = { version = "0.1.0", path = "esrs-macros" }
 
-# Used as faster alternative for read scenarios of RwLock
-arc-swap = "1.5"
-
-=======
->>>>>>> 43a26c74
 # Self-referential structs (for PgStoreLockGuard)
 ouroboros = "0.15"
 
