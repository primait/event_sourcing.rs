--- conflicted
+++ resolved
@@ -23,14 +23,7 @@
 #[cfg(feature = "rebuilder")]
 pub mod rebuilder;
 #[cfg(feature = "sql")]
-<<<<<<< HEAD
-pub mod sql {
-    pub use crate::esrs::sql::event::Event;
-    pub use crate::esrs::sql::migrations::{Migrations, MigrationsHandler};
-}
-=======
 pub mod sql;
->>>>>>> 826ec06d
 
 pub mod types {
     //! Provides custom types.
