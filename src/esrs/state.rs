use uuid::Uuid;

use crate::esrs::store::EventStoreLockGuard;
use crate::esrs::store::StoreEvent;
use crate::types::SequenceNumber;

/// The internal state for an Aggregate.
/// It contains:
/// - an id uniquely representing the aggregate,
/// - an incremental sequence number,
/// - a lock representing the atomicity of the access to the aggregate,
/// - a state defined by the user of this library.
pub struct AggregateState<S> {
    id: Uuid,
    sequence_number: SequenceNumber,
    lock: Option<EventStoreLockGuard>,
    inner: S,
}

impl<S: std::fmt::Debug> std::fmt::Debug for AggregateState<S> {
    fn fmt(&self, f: &mut std::fmt::Formatter<'_>) -> std::fmt::Result {
        f.debug_struct("AggregateState")
            .field("id", &self.id)
            .field("sequence_number", &self.sequence_number)
            .field("lock", &self.lock.is_some())
            .field("inner", &self.inner)
            .finish()
    }
}

/// Default implementation for [`AggregateState`]
impl<S: Default> Default for AggregateState<S> {
    fn default() -> Self {
        Self::new()
    }
}

impl<S: Default> AggregateState<S> {
    /// Creates a new instance of an [`AggregateState`] with a new unique id.
    pub fn new() -> Self {
        Self {
            id: Uuid::new_v4(),
            inner: Default::default(),
            sequence_number: 0,
            lock: None,
        }
    }

    /// Creates a new instance of an [`AggregateState`] with the given aggregate id.
    ///
    /// This should be used almost exclusively when loading by aggregate id yields nothing,
    /// and this becomes the brand new aggregate state for that id.
    ///
    /// Other uses are strongly discouraged, since the id could be already existing
    /// and a clash might happen when persisting events.
    pub fn with_id(id: impl Into<Uuid>) -> Self {
        Self {
            id: id.into(),
            inner: Default::default(),
            sequence_number: 0,
            lock: None,
        }
    }

    /// Consumes the aggregate state and generates a new one with the events applied to it,
    /// as dictated by `apply_event`.
    pub fn apply_store_events<T, F>(self, store_events: Vec<StoreEvent<T>>, apply_event: F) -> Self
    where
        F: Fn(S, T) -> S,
    {
        store_events.into_iter().fold(self, |state, store_event| {
            let sequence_number = *store_event.sequence_number();
            let inner = apply_event(state.inner, store_event.payload);

            Self {
                sequence_number,
                inner,
                ..state
            }
        })
    }

    /// Returns an Uuid representing the aggregate id.
    pub const fn id(&self) -> &Uuid {
        &self.id
    }

    /// Returns the internal state.
    pub const fn inner(&self) -> &S {
        &self.inner
    }

    /// Consumes self and extracts the internal state.
    pub fn into_inner(self) -> S {
        self.inner
    }

    /// Returns the internal sequence number.
    pub const fn sequence_number(&self) -> &SequenceNumber {
        &self.sequence_number
    }

    /// Computes the internal sequence number incremented by 1.
<<<<<<< HEAD
    pub const fn next_sequence_number(&self) -> SequenceNumber {
        self.sequence_number + 1
=======
    pub fn next_sequence_number(&mut self) -> SequenceNumber {
        self.sequence_number += 1;
        self.sequence_number
>>>>>>> 2401cc1d
    }

    /// Inserts the lock guard into self, replacing any current one.
    pub fn set_lock(&mut self, guard: EventStoreLockGuard) {
        self.lock = Some(guard);
    }

    /// Extracts the lock from self, leaving nothing behind.
    pub fn take_lock(&mut self) -> Option<EventStoreLockGuard> {
        self.lock.take()
    }
}<|MERGE_RESOLUTION|>--- conflicted
+++ resolved
@@ -101,14 +101,9 @@
     }
 
     /// Computes the internal sequence number incremented by 1.
-<<<<<<< HEAD
-    pub const fn next_sequence_number(&self) -> SequenceNumber {
-        self.sequence_number + 1
-=======
     pub fn next_sequence_number(&mut self) -> SequenceNumber {
         self.sequence_number += 1;
         self.sequence_number
->>>>>>> 2401cc1d
     }
 
     /// Inserts the lock guard into self, replacing any current one.
