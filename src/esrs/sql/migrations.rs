use async_trait::async_trait;
use sqlx::postgres::PgQueryResult;
use sqlx::{Database, Error, Pool, Postgres, Transaction};

use crate::{statement, Aggregate};

/// Trait used to handle current code migrations.
#[async_trait]
pub trait MigrationsHandler<D>
where
    D: Database,
{
    async fn run<A>(pool: &Pool<D>) -> Result<(), Error>
    where
        A: Aggregate;
}

pub struct Migrations;

#[async_trait]
impl MigrationsHandler<Postgres> for Migrations {
    async fn run<A>(pool: &Pool<Postgres>) -> Result<(), Error>
    where
        A: Aggregate,
    {
        let mut transaction: Transaction<Postgres> = pool.begin().await?;

        let migrations: Vec<String> = vec![
            statement!("postgres/migrations/01_create_table.sql", A),
            statement!("postgres/migrations/02_create_index.sql", A),
            statement!("postgres/migrations/03_create_unique_constraint.sql", A),
            statement!("postgres/migrations/04_add_version.sql", A),
        ];

        for migration in migrations {
            let _: PgQueryResult = sqlx::query(migration.as_str()).execute(&mut *transaction).await?;
        }

        transaction.commit().await
    }
}

#[cfg(test)]
mod tests {
    use sqlx::{Pool, Postgres};

    use crate::esrs::sql::migrations::{Migrations, MigrationsHandler};
    use crate::event::Event;
    use crate::Aggregate;

    #[sqlx::test]
    async fn can_read_postgres_migrations(pool: Pool<Postgres>) {
        let result = Migrations::run::<TestAggregate>(&pool).await;
        assert!(result.is_ok());
    }

    #[derive(thiserror::Error, Debug)]
    pub enum Error {}

    pub struct TestAggregate;

    #[derive(serde::Serialize, serde::Deserialize)]
    pub struct TestEvent;

    #[cfg(feature = "upcasting")]
    impl crate::event::Upcaster for TestEvent {
        fn upcast(value: serde_json::Value, _version: Option<i32>) -> Result<Self, serde_json::Error> {
            serde_json::from_value(value)
        }
    }

    impl Event for TestEvent {}

    impl Aggregate for TestAggregate {
        const NAME: &'static str = "test";
        type State = ();
        type Command = ();
<<<<<<< HEAD
        type Event = TestEvent;
        type Error = ();
=======
        type Event = ();
        type Error = Error;
>>>>>>> 43a26c74

        fn handle_command(_state: &Self::State, _command: Self::Command) -> Result<Vec<Self::Event>, Self::Error> {
            Ok(vec![])
        }

        fn apply_event(_state: Self::State, _payload: Self::Event) -> Self::State {
            ()
        }
    }
}<|MERGE_RESOLUTION|>--- conflicted
+++ resolved
@@ -45,7 +45,6 @@
     use sqlx::{Pool, Postgres};
 
     use crate::esrs::sql::migrations::{Migrations, MigrationsHandler};
-    use crate::event::Event;
     use crate::Aggregate;
 
     #[sqlx::test]
@@ -63,25 +62,21 @@
     pub struct TestEvent;
 
     #[cfg(feature = "upcasting")]
+    impl crate::event::Event for TestEvent {}
+
+    #[cfg(feature = "upcasting")]
     impl crate::event::Upcaster for TestEvent {
         fn upcast(value: serde_json::Value, _version: Option<i32>) -> Result<Self, serde_json::Error> {
             serde_json::from_value(value)
         }
     }
 
-    impl Event for TestEvent {}
-
     impl Aggregate for TestAggregate {
         const NAME: &'static str = "test";
         type State = ();
         type Command = ();
-<<<<<<< HEAD
         type Event = TestEvent;
-        type Error = ();
-=======
-        type Event = ();
         type Error = Error;
->>>>>>> 43a26c74
 
         fn handle_command(_state: &Self::State, _command: Self::Command) -> Result<Vec<Self::Event>, Self::Error> {
             Ok(vec![])
