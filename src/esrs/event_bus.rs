use async_trait::async_trait;

<<<<<<< HEAD
use crate::{Aggregate, StoreEvent};

#[cfg(feature = "kafka")]
pub mod kafka;
#[cfg(feature = "rabbit")]
pub mod rabbit;

=======
/// The `EventBus` trait is responsible of the publishing an event on a given bus implementation.
>>>>>>> 5eb79e3a
#[async_trait]
pub trait EventBus<A>: Sync
where
    A: Aggregate,
{
    /// Publish an `Aggregate` event on an `EventBus` defined by the user.
    ///
    /// All the errors should be handled from within the `EventBus` and shouldn't panic.
    async fn publish(&self, store_event: &StoreEvent<A::Event>);
}<|MERGE_RESOLUTION|>--- conflicted
+++ resolved
@@ -1,6 +1,5 @@
 use async_trait::async_trait;
 
-<<<<<<< HEAD
 use crate::{Aggregate, StoreEvent};
 
 #[cfg(feature = "kafka")]
@@ -8,9 +7,7 @@
 #[cfg(feature = "rabbit")]
 pub mod rabbit;
 
-=======
 /// The `EventBus` trait is responsible of the publishing an event on a given bus implementation.
->>>>>>> 5eb79e3a
 #[async_trait]
 pub trait EventBus<A>: Sync
 where
