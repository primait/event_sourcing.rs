use crate::event::Event;

/// The Aggregate trait is responsible for validating commands, mapping commands to events, and applying
/// events onto the state.
///
/// An Aggregate should be able to derive its own state from nothing but its initial configuration, and its
/// event stream. Applying the same events, in the same order, to the same aggregate, should always yield an
/// identical aggregate state.
///
/// This trait is purposefully _synchronous_. If you are implementing this trait, your aggregate
/// should not have any side effects. If you need additional information to handle commands correctly, then
/// consider looking up that information and placing it in the command.
pub trait Aggregate {
    /// The `NAME` const is responsible for naming an aggregate type.
    /// Each aggregate type should have a name that is unique among all the aggregate types in your application.
    ///
    /// Aggregates are linked to their instances & events using their `NAME` and their `aggregate_id`.
    /// Be very careful when changing `NAME`, as doing so will break the link between all the aggregates
    /// of their type, and their events!
    const NAME: &'static str;

    /// Internal aggregate state. This will be wrapped in [`AggregateState`] and could be used to validate
    /// commands.
    type State: Default;

    /// A command is an action that the caller can execute over an aggregate in order to let it emit
    /// an event.
    type Command;

    /// An event represents a fact that took place in the domain. They are the source of truth;
    /// your current state is derived from the events.
<<<<<<< HEAD
    type Event: Event + Send + Sync;
=======
    type Event;
>>>>>>> 43a26c74

    /// This associated type is used to get domain errors while handling a command.
    type Error;

    /// Handles, validate a command and emits events.
    ///
    /// # Errors
    ///
    /// Will return `Err` if the user of this library set up command validations. Every error here
    /// could be just a "domain error". No technical errors.
    fn handle_command(state: &Self::State, command: Self::Command) -> Result<Vec<Self::Event>, Self::Error>;

    /// Updates the aggregate state using the new event. This assumes that the event can be correctly applied
    /// to the state.
    ///
    /// If this is not the case, this function is allowed to panic.
    fn apply_event(state: Self::State, payload: Self::Event) -> Self::State;
}<|MERGE_RESOLUTION|>--- conflicted
+++ resolved
@@ -1,5 +1,3 @@
-use crate::event::Event;
-
 /// The Aggregate trait is responsible for validating commands, mapping commands to events, and applying
 /// events onto the state.
 ///
@@ -29,11 +27,7 @@
 
     /// An event represents a fact that took place in the domain. They are the source of truth;
     /// your current state is derived from the events.
-<<<<<<< HEAD
-    type Event: Event + Send + Sync;
-=======
     type Event;
->>>>>>> 43a26c74
 
     /// This associated type is used to get domain errors while handling a command.
     type Error;
