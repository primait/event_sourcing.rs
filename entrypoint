--- conflicted
+++ resolved
@@ -1,10 +1,10 @@
 #!/usr/bin/env bash
 
-<<<<<<< HEAD
-export DATABASE_URL="postgresql://postgres:postgres@postgres:5432/postgres"
-export RABBIT_URL="amqp://rabbit:rabbit@rabbit/rabbit"
-export KAFKA_BROKERS_URL="kafka:9092"
+source /setup_common.sh
+source /decrypt_secrets.sh
 
-=======
->>>>>>> 4a07474c
-sh -c "$@"+if [ -n "$1" ]; then
+  sh -c "$@"
+else
+  cargo watch -x 'run'
+fi