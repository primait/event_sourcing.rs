--- conflicted
+++ resolved
@@ -1,11 +1,5 @@
-<<<<<<< HEAD
-=======
 //! Common structs shared between all the other examples
 
-use rand::prelude::IteratorRandom;
-use sqlx::postgres::PgPoolOptions;
-use sqlx::{Pool, Postgres};
->>>>>>> 967306eb
 use thiserror::Error;
 
 pub use a::*;
