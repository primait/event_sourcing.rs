--- conflicted
+++ resolved
@@ -84,22 +84,6 @@
     "cargo clippy --all-features -- -D warnings"
 ]
 
-[tasks.clippy-examples]
-description = "Run clippy over all examples"
-script = [
-    "cargo clippy --example aggregate_deletion --features=postgres -- -D warnings",
-    "cargo clippy --example event_bus --features=postgres,rabbit,kafka",
-    "cargo clippy --example eventual_view --features=postgres -- -D warnings",
-    "cargo clippy --example locking_strategies --features=postgres -- -D warnings",
-    "cargo clippy --example multi_aggregate_rebuild --features=postgres -- -D warnings",
-    "cargo clippy --example rebuilder --features=rebuilder,postgres -- -D warnings",
-    "cargo clippy --example saga --features=postgres -- -D warnings",
-    "cargo clippy --example shared_view --features=postgres -- -D warnings",
-    "cargo clippy --example store_crud --features=postgres -- -D warnings",
-    "cargo clippy --example transactional_view --features=postgres -- -D warnings",
-    "cargo clippy --example upcasting --features=postgres,upcasting -- -D warnings",
-]
-
 # Run example
 [tasks.examples]
 description = "Run all configured examples"
@@ -118,8 +102,6 @@
     "cargo run --example upcasting --features=postgres,upcasting",
 ]
 
-<<<<<<< HEAD
-=======
 [tasks.clippy-examples]
 description = "Run clippy over all examples"
 script = [
@@ -134,8 +116,8 @@
     "cargo clippy --example shared_view --features=postgres -- -D warnings",
     "cargo clippy --example store_crud --features=postgres -- -D warnings",
     "cargo clippy --example transactional_view --features=postgres -- -D warnings",
+    "cargo clippy --example upcasting --features=postgres,upcasting -- -D warnings",
 ]
->>>>>>> a2630f04
 
 # Docs
 [tasks.docsrs]
